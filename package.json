--- conflicted
+++ resolved
@@ -1,21 +1,12 @@
 {
-<<<<<<< HEAD
-  "name": "riak-client",
-  "version": "v0.1.0",
-  "description": "Official Riak NodeJS client",
-  "main": "index.js",
-  "dependencies" : {
-  },
-=======
-  "name": "RiakClient",
-  "description": "RiakClient is the Basho supported NodeJS client for Riak",
+  "name": "riakclient",
+  "description": "RiakClient is the official Basho supported NodeJS client for Riak",
   "version": "0.1.0",
   "author": "Brian Roach <roach@basho.com>",
   "contributors": [
     "Luke Bakken <luke@bakken.io>"
   ],
   "license": "Apache-2.0",
->>>>>>> 0187d675
   "repository": {
     "type": "git",
     "url": "git://github.com/basho/riak-nodejs-client.git"
