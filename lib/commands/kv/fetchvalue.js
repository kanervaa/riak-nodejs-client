/*
 * Copyright 2015 Basho Technologies, Inc.
 *
 * Licensed under the Apache License, Version 2.0 (the "License");
 * you may not use this file except in compliance with the License.
 * You may obtain a copy of the License at
 *
 *      http://www.apache.org/licenses/LICENSE-2.0
 *
 * Unless required by applicable law or agreed to in writing, software
 * distributed under the License is distributed on an "AS IS" BASIS,
 * WITHOUT WARRANTIES OR CONDITIONS OF ANY KIND, either express or implied.
 * See the License for the specific language governing permissions and
 * limitations under the License.
 */

<<<<<<< HEAD
var RiakProtoBuf = require('../protobuf/riakprotobuf'),
    RpbGetReq = RiakProtoBuf.getProtoFor('RpbGetReq'),
    requestCode = RiakProtoBuf.getCodeFor('RpbGetReq'),
    expectedCode = RiakProtoBuf.getCodeFor('RpbGetResp'),
    RiakMeta = require('./riakmeta'),
    KvResponseBase = require('./kvresponsebase'),
    CommandBase = require('../commandbase'),
    inherits = require('util').inherits.
    Joi = require('joi');
=======
var RiakProtoBuf = require('../../protobuf/riakprotobuf');
var RpbGetReq = RiakProtoBuf.getProtoFor('RpbGetReq');
var requestCode = RiakProtoBuf.getCodeFor('RpbGetReq');
var expectedCode = RiakProtoBuf.getCodeFor('RpbGetResp');
var RiakMeta = require('./riakmeta');
var KvResponseBase = require('./kvresponsebase');
var CommandBase = require('../commandbase');
var inherits = require('util').inherits;
var Joi = require('joi');
>>>>>>> 5a962101

/**
 * Provides the FetchValue class, its builder, and its response.
 * @module FetchValue
 */

/**
 * Command used to fetch an object from Riak.
 * 
 * As a convenience, a builder class is provided:
 * 
 *     var FetchValue = require('lib/commands/fetchvalue');
 *     var fetch = new FetchValue.Builder()
 *         .withBucket('myBucket')
 *         .withKey('myKey')
 *         .withCallback(myCallback)
 *         .build();
 *      
 * 
 * @class FetchValue
 * @constructor
 * @param {Object} options
 * @param {String} [options.bucketType] the bucket type in riak.
 * @param {String} options.bucket the bucket in riak.
 * @param {String} options.key the key for the object you want to fetch.
 * @param {Function} options.callback the callback to be executed when the operation completes.
 * @param {String} options.callback.err An error message
 * @param {FetchValue.Response} options.callback.response the response from Riak
 * @param {Number} [options.timeout] set a timeout for this operation.
 * @param {Number} [options.r] the R value to use for this fetch.
 * @param {Number} [options.pr] the PR value to use for this fetch.
 * @param {Boolean} [options.notFoundOk] if true a vnode returning notfound for a key increments the r tally.
 * @param {Boolean} [options.useBasicQuorum] controls whether a read request should return early in some fail cases.
 * @param {Boolean} [options.returnDeletedVClock] true to return tombstones
 * @param {Boolean} [options.headOnly] Return only the metadata.
 * @param {Buffer} [options.ifNotModified] Do not return the object if the supplied vclock matches. 
 * @extends CommandBase
 * 
 */ 
function FetchValue(options) {
    
    CommandBase.call(this, 'RpbGetReq', 'RpbGetResp');
    
    var self = this;
    Joi.validate(options, schema, function(err, options) {
       
        if (err) {
            throw err;
        }
    
        self.options = options;
    
        self.callback = options.callback;
        self.bucket = options.bucket;
        self.key = options.key;
        self.bucketType = options.bucketType;
        
    });
    
    this.streaming = false;
    this.header = new Buffer(5);
    this.header.writeUInt8(requestCode, 4);
    this.remainingTries = 1;
}

inherits(FetchValue, CommandBase);

FetchValue.prototype.constructPbRequest = function() {
    
    var protobuf = this.getPbReqBuilder();
    
    protobuf.setBucket(new Buffer(this.options.bucket));
    protobuf.setType(new Buffer(this.options.bucketType));
    protobuf.setKey(new Buffer(this.options.key));

    if (this.options.hasOwnProperty('r')) {
        protobuf.setR(this.options.r);
    }
    if (this.options.hasOwnProperty('pr')) {
        protobuf.setPr(this.options.pr);
    }
    if (this.options.hasOwnProperty('notFoundOk')) {
        protobuf.setNotfoundOk(this.options.notFoundOk);
    }
    if (this.options.hasOwnProperty('useBasicQuorum')) {
        protobuf.setBasicQuorum(this.options.useBasicQuorum);
    }
    if (this.options.hasOwnProperty('returnDeletedVClock')) {
        protobuf.setDeletedvclock(this.options.returnDeletedVClock);
    }
    if (this.options.hasOwnProperty('headOnly')) {
        protobuf.setHead(this.options.headOnly);
    }
    if (this.options.hasOwnProperty('ifNotModified')) {
        protobuf.setIfModified(this.options.ifNotModified);
    }
    if (this.options.hasOwnProperty('timeout')) {
        protobuf.setTimeout(this.options.timeout);
    }

    return protobuf;

};

FetchValue.prototype.onSuccess = function(rpbGetResp) {
        
    // If the response is null ... it means not found. Riak only sends 
    // a message code and zero bytes when that's the case. 
    // Because that makes sense!
    if (rpbGetResp === null) {
        this.callback(null, new Response(true, false, []));
    } else {

        var pbContentArray = rpbGetResp.getContent();
        var vclock = rpbGetResp.getVclock().toBuffer();

        // To unify the behavior of having just a tombstone vs. siblings
        // that include a tombstone, we create an empty object and mark
        // it deleted
        var riakMeta, riakValue;
        if (pbContentArray.length === 0) {
            riakMeta = new RiakMeta();

            riakValue = new Buffer(0);
            riakMeta.isTombstone = true;
            riakMeta.key = this.key;
            riakMeta.bucket = this.bucket;
            riakMeta.bucketType = this.bucketType;
            this.callback(false, false, [new KvResponseBase.KvValueMetaPair(riakValue, riakMeta)]);
        } else {

            var values = new Array(pbContentArray.length);

            for (var i = 0; i < pbContentArray.length; i++) {
                riakMeta = RiakMeta.extractMetaFromRpbContent(pbContentArray[i], vclock, this.bucketType, this.bucket, this.key);
                riakValue = pbContentArray[i].getValue().toBuffer();
                values[i] = new KvResponseBase.KvValueMetaPair(riakValue, riakMeta);
            }

            this.callback(null, new Response(false, false, values));
        }
    }

    return true;
};
    
FetchValue.prototype.onRiakError = function(rpbErrorResp) {
    this.onError(rpbErrorResp.getErrmsg().toString('utf8'));
};
    
    
FetchValue.prototype.onError = function(msg) {
    this.callback(msg, null);
};

var schema = Joi.object().keys({
   bucket: Joi.string().required(),
   bucketType: Joi.string().default('default'),
   key: Joi.string().required(),
   r: Joi.number().optional(),
   pr: Joi.number().optional(),
   notFoundOk: Joi.boolean().optional(),
   useBasicQuorum: Joi.boolean().optional(),
   returnDeletedVClock: Joi.boolean().default(false),
   headOnly: Joi.boolean().default(false),
   ifNotModified: Joi.binary().default(null),
   timeout: Joi.number().default(null),
   callback: Joi.func().required()
});

/**
 * A builder for constructing FetchValue instances.
 * * Rather than having to manually construct the __options__ and instantiating
 * a RiakNode directly, this builder may be used.
 * 
 *      var FetchValue = require('./lib/commands/fetchvalue');
 *      var fetchValue = new FetchValue.Builder().withBucket('myBucket').withKey('myKey').build();
 *       
 * @namespace FetchValue
 * @class Builder
 * @constructor
 */
function Builder() {}

Builder.prototype = {
  
    withBucket : function(bucket) {
        this.bucket = bucket;
        return this;
    },
    
    withBucketType : function(bucketType) {
        this.bucketType = bucketType;
        return this;
    },
    
    withKey : function(key) {
        this.key = key;
        return this;
    },
    
    /**
     * Set the R value for this FetchOperation.
     * If not asSet the bucket default is used.
     * @method withR
     * @param {Number} r the R value.
     * @chainable
     */
    withR : function(r) {
        this.r = r;
        return this;
    },
    /**
    * Set the PR value for this query.
    * If not asSet the bucket default is used.
    * @method withPr
    * @param {Number} pr the PR value.
    * @chainable
    */
    withPr : function(pr) {
        this.pr = pr;
        return this;
    },
    /**
    * Set the not_found_ok value.
    * If true a vnode returning notfound for a key increments the r tally.
    * False is higher consistency, true is higher availability.
    * If not asSet the bucket default is used.
    * @method withNotFoundOk
    * @param {Boolean} notFoundOk the not_found_ok value.
    * @chainable
    */
    withNotFoundOk : function(notFoundOk) {
        this.notFoundOk = notFoundOk;
        return this;
    },
    /**
    * Set the basic_quorum value.
    * The parameter controls whether a read request should return early in
    * some fail cases. 
    * E.g. If a quorum of nodes has already
    * returned notfound/error, don't wait around for the rest.
    * @method withBasicQuorum
    * @param {Boolean} useBasicQuorum the basic_quorum value.
    * @chainable
    */
    withBasicQuorum : function(useBasicQuorum) {
        this.useBasicQuorum = useBasicQuorum;
        return this;
    },
    /**
    * Set whether to return tombstones.
    * @method withReturnDeletedVClock
    * @param {Boolean} returnDeletedVClock true to return tombstones, false otherwise.
    * @chainable
    */
    withReturnDeletedVClock : function(returnDeletedVClock) {
        this.returnDeletedVClock = returnDeletedVClock;
        return this;
    },
    /**
    * Return only the metadata.
    * Causes Riak to only return the metadata for the object. The value
    * will be asSet to null.
    * @method withHeadOnly
    * @param {Boolean} headOnly true to return only metadata. 
    * @chainable
    */
    withHeadOnly : function(headOnly) {
        this.headOnly = headOnly;
        return this;
    },
    /**
    * Do not return the object if the supplied vclock matches. 
    * @method withIfNotModified
    * @param {Buffer} vclock the vclock to match on
    * @chainable
    */
    withIfNotModified : function(vclock) {
        this.ifNotModified = vclock;
        return this;
    },
    /**
    * Set a timeout for this operation.
    * @method withTimeout
    * @param {Number} timeout a timeout in milliseconds.
    * @chainable
    */
    withTimeout : function(timeout) {
        this.timeout = timeout;
        return this;
    },
    
    /**
     * Set the callback to be executed when the operation completes.
     * @method withCallback
     * @param {Function} callback - the callback to execute
     * @param {String} callback.err An error message
     * @param {FetchValue.Response} callback.response - the response from Riak
     * @chainable
     */
    withCallback : function(callback) {
        this.callback = callback;
        return this;
    },
    
    /**
     * Construct a FetchValue command.
     * @method build
     * @return {FetchValue}
     */
    build : function() {
        return new FetchValue(this);
    }
        
};

/**
 * The response from a FetchValue command.
 * @namespace FetchValue
 * @class Response
 * @constructor
 * @param {Boolean} notFound if the response was not found.
 * @param {Boolean} unchanged if the response was unchanged.
 * @param {KvValueMetaPair[]} valueMetaPairs array of KvValueMetaPairs from Riak.
 * @extends KvResponseBase
 */
function Response(notFound, unchanged, valueMetaPairs) {
    
    KvResponseBase.call(this, valueMetaPairs);
    this.notFound = notFound;
    this.unchanged = unchanged;
}

inherits(Response, KvResponseBase);

/**
 * Determine if a value was present in Riak.
 * @return {Boolean} true if there was no value in riak. 
 */
Response.prototype.isNotFound = function() {
    return this.notFound;
};

/**
* Determine if the value is unchanged.
* 
* If the fetch request included a vclock via withIfNotModified()
* this indicates if the value in Riak has been modified. 
*
* @return {Boolean} true if the vector clock for the object in Riak matched the supplied vector clock, false otherwise.
*/
Response.prototype.isUnchanged = function() {
    return this.unchanged;
};


module.exports = FetchValue;
module.exports.Builder = Builder;<|MERGE_RESOLUTION|>--- conflicted
+++ resolved
@@ -14,17 +14,6 @@
  * limitations under the License.
  */
 
-<<<<<<< HEAD
-var RiakProtoBuf = require('../protobuf/riakprotobuf'),
-    RpbGetReq = RiakProtoBuf.getProtoFor('RpbGetReq'),
-    requestCode = RiakProtoBuf.getCodeFor('RpbGetReq'),
-    expectedCode = RiakProtoBuf.getCodeFor('RpbGetResp'),
-    RiakMeta = require('./riakmeta'),
-    KvResponseBase = require('./kvresponsebase'),
-    CommandBase = require('../commandbase'),
-    inherits = require('util').inherits.
-    Joi = require('joi');
-=======
 var RiakProtoBuf = require('../../protobuf/riakprotobuf');
 var RpbGetReq = RiakProtoBuf.getProtoFor('RpbGetReq');
 var requestCode = RiakProtoBuf.getCodeFor('RpbGetReq');
@@ -34,7 +23,6 @@
 var CommandBase = require('../commandbase');
 var inherits = require('util').inherits;
 var Joi = require('joi');
->>>>>>> 5a962101
 
 /**
  * Provides the FetchValue class, its builder, and its response.
