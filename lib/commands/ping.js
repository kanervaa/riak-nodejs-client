--- conflicted
+++ resolved
@@ -33,27 +33,7 @@
  * @extends CommandBase
  */ 
 function Ping(callback) {
-<<<<<<< HEAD
-
-    CommandBase.call(this, 'RpbPingReq', 'RpbPingResp');
-
-    var options = {
-        callback: callback
-    };
-
-    var self = this;
-    Joi.validate(options, schema, function(err, options) {
-       
-        if (err) {
-            throw err;
-        }
-    
-        self.callback = options.callback;
-    });
-
-=======
     CommandBase.call(this, 'RpbPingReq', 'RpbPingResp', callback);
->>>>>>> d3664787
 }
 
 inherits(Ping, CommandBase);
@@ -71,20 +51,4 @@
     return true;
 };
     
-<<<<<<< HEAD
-Ping.prototype.onRiakError = function(rpbErrorResp) {
-    this.onError(rpbErrorResp.getErrmsg().toString('utf8'));
-};
-    
-    
-Ping.prototype.onError = function(msg) {
-    this.callback(msg, null);
-};
-
-var schema = Joi.object().keys({
-   callback: Joi.func().required()
-});
-
-=======
->>>>>>> d3664787
 module.exports = Ping;
